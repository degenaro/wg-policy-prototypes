--- conflicted
+++ resolved
@@ -64,7 +64,7 @@
           description: PolicyReportResult provides result details
           items:
             description: PolicyReportResult provides the result for an individual
-              policy or rule
+              policy
             properties:
               data:
                 additionalProperties:
@@ -79,9 +79,8 @@
                 description: Policy is the name of the policy
                 type: string
               resource:
-                description: Resource is an optional reference to the resource check
-                  bu the policy rule
-<<<<<<< HEAD
+                description: Resource is an optional reference to the resource checked
+                  by the policy
                 items:
                   description: ResourceDefination provides the list of resource for
                     an individual policy and rule
@@ -172,45 +171,12 @@
                   - kind
                   type: object
                 type: array
-=======
-                properties:
-                  apiVersion:
-                    description: API version of the referent.
-                    type: string
-                  fieldPath:
-                    description: 'If referring to a piece of an object instead of
-                      an entire object, this string should contain a valid JSON/Go
-                      field access statement, such as desiredState.manifest.containers[2].
-                      For example, if the object reference is to a container within
-                      a pod, this would take on a value like: "spec.containers{name}"
-                      (where "name" refers to the name of the container that triggered
-                      the event) or if no container name is specified "spec.containers[2]"
-                      (container with index 2 in this pod). This syntax is chosen
-                      only to have some well-defined way of referencing a part of
-                      an object. TODO: this design is not final and this field is
-                      subject to change in the future.'
-                    type: string
-                  kind:
-                    description: 'Kind of the referent. More info: https://git.k8s.io/community/contributors/devel/sig-architecture/api-conventions.md#types-kinds'
-                    type: string
-                  name:
-                    description: 'Name of the referent. More info: https://kubernetes.io/docs/concepts/overview/working-with-objects/names/#names'
-                    type: string
-                  namespace:
-                    description: 'Namespace of the referent. More info: https://kubernetes.io/docs/concepts/overview/working-with-objects/namespaces/'
-                    type: string
-                  resourceVersion:
-                    description: 'Specific resourceVersion to which this reference
-                      is made, if any. More info: https://git.k8s.io/community/contributors/devel/sig-architecture/api-conventions.md#concurrency-control-and-consistency'
-                    type: string
-                  uid:
-                    description: 'UID of the referent. More info: https://kubernetes.io/docs/concepts/overview/working-with-objects/names/#uids'
-                    type: string
-                type: object
               resourceSelector:
-                description: ResourceSelector is an optional selector for multiple
-                  resources (e.g. Pods). Either one of, or none of, but not both of,
-                  Resource or ResourceSelector should be specified.
+                description: ResourceSelector is an optional selector for policy results
+                  that apply to multiple resources. For example, a policy result may
+                  apply to all pods that match a label. Either a Resource or a ResourceSelector
+                  can be specified. If neither are provided, the result is assumed
+                  to be for the policy report scope.
                 properties:
                   matchExpressions:
                     description: matchExpressions is a list of label selector requirements.
@@ -253,7 +219,6 @@
                       are ANDed.
                     type: object
                 type: object
->>>>>>> 4672984a
               rule:
                 description: Rule is the name of the policy rule
                 type: string
@@ -274,8 +239,9 @@
             type: object
           type: array
         scope:
-          description: Scope is an optional reference to the report scope (e.g. a
-            Deployment, Namespace, or Node)
+          description: Scope is an optional reference to the policy report scope.
+            For example. the report may be for all resources in a namespace, a for
+            a node, or cluster-wide.
           properties:
             apiVersion:
               description: API version of the referent.
@@ -354,14 +320,24 @@
           description: PolicyReportSummary provides a summary of results
           properties:
             error:
+              description: Error provides the count of policies that could not be
+                evaluated
               type: integer
             fail:
+              description: Fail provides the count of policies whose requirements
+                were not met
               type: integer
             pass:
+              description: Pass provides the count of policies whose requirements
+                were met
               type: integer
             skip:
+              description: Skip indicates the count of policies that were not selected
+                for evaluation
               type: integer
             warn:
+              description: Warn provides the count of unscored policies whose requirements
+                were not met
               type: integer
           required:
           - error
